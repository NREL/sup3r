"""Sup3r pipeline tests"""
<<<<<<< HEAD
import click
import tempfile
import os
=======
import glob
>>>>>>> 76956179
import json
import os
import shutil
import tempfile

import numpy as np
from rex import ResourceX
from gaps import Pipeline

<<<<<<< HEAD
=======
from sup3r import CONFIG_DIR, TEST_DATA_DIR
>>>>>>> 76956179
from sup3r.models.base import Sup3rGan
from sup3r.pipeline.pipeline import Sup3rPipeline as Pipeline
from sup3r.utilities.pytest import make_fake_nc_files

INPUT_FILE = os.path.join(TEST_DATA_DIR, 'test_wrf_2014-10-01_00_00_00')
FEATURES = ['U_100m', 'V_100m', 'BVF2_200m']


def test_fwp_pipeline():
    """Test sup3r pipeline"""

    fp_gen = os.path.join(CONFIG_DIR, 'spatiotemporal/gen_3x_4x_2f.json')
    fp_disc = os.path.join(CONFIG_DIR, 'spatiotemporal/disc.json')

    Sup3rGan.seed()
    model = Sup3rGan(fp_gen, fp_disc, learning_rate=1e-4)
    _ = model.generate(np.ones((4, 8, 8, 4, len(FEATURES))))
    input_resolution = {'spatial': '12km', 'temporal': '60min'}
    model.meta['input_resolution'] = input_resolution
    assert model.input_resolution == input_resolution
    assert model.output_resolution == {'spatial': '4km', 'temporal': '15min'}
    _ = model.generate(np.ones((4, 8, 8, 4, len(FEATURES))))
    model.meta['training_features'] = FEATURES
    model.meta['output_features'] = FEATURES[:2]
    assert model.s_enhance == 3
    assert model.t_enhance == 4

    test_context = click.Context(click.Command("pipeline"), obj={})
    with tempfile.TemporaryDirectory() as td, test_context as ctx:
        ctx.obj["NAME"] = "test"
        ctx.obj["VERBOSE"] = False

        input_files = make_fake_nc_files(td, INPUT_FILE, 20)
        out_dir = os.path.join(td, 'st_gan')
        model.save(out_dir)

        fp_chunk_shape = (4, 4, 3)
        shape = (8, 8)
        target = (19.3, -123.5)
        n_tsteps = 10
        t_slice = slice(5, 5 + n_tsteps)
        cache_pattern = os.path.join(td, 'cache')
        out_files = os.path.join(td, 'fp_out_{file_id}.h5')
        log_prefix = os.path.join(td, 'log')
        t_enhance = 4

        input_handler_kwargs = dict(target=target, shape=shape,
                                    overwrite_cache=True,
                                    time_chunk_size=10,
                                    worker_kwargs=dict(max_workers=1),
                                    temporal_slice=[t_slice.start,
                                                    t_slice.stop])
        config = {'worker_kwargs': {'max_workers': 1},
                  'file_paths': input_files,
                  'model_kwargs': {'model_dir': out_dir},
                  'out_pattern': out_files,
                  'cache_pattern': cache_pattern,
                  'log_pattern': log_prefix,
                  'fwp_chunk_shape': fp_chunk_shape,
                  'input_handler_kwargs': input_handler_kwargs,
                  'spatial_pad': 2,
                  'temporal_pad': 2,
                  'overwrite_cache': True,
                  'execution_control': {
                      "nodes": 1,
                      "option": "local"},
                  'max_nodes': 1}

        fp_config_path = os.path.join(td, 'fp_config.json')
        with open(fp_config_path, 'w') as fh:
            json.dump(config, fh)

        out_files = os.path.join(td, 'fp_out_*.h5')
        features = ['windspeed_100m', 'winddirection_100m']
        fp_out = os.path.join(td, 'out_combined.h5')
        config = {'max_workers': 1,
                  'file_paths': out_files,
                  'out_file': fp_out,
                  'features': features,
                  'log_file': os.path.join(td, 'log.log'),
                  'execution_control': {
                      "option": "local"}}

        collect_config_path = os.path.join(td, 'collect_config.json')
        with open(collect_config_path, 'w') as fh:
            json.dump(config, fh)

        fpipeline = os.path.join(TEST_DATA_DIR, 'pipeline',
                                 'config_pipeline.json')
        tmp_fpipeline = os.path.join(td, 'config_pipeline.json')
        shutil.copy(fpipeline, tmp_fpipeline)

        Pipeline.run(tmp_fpipeline, monitor=True)

        assert os.path.exists(fp_out)
        with ResourceX(fp_out) as f:
            assert len(f.time_index) == t_enhance * n_tsteps

<<<<<<< HEAD
        status_file = glob.glob(os.path.join(td, ".gaps", '*_status.json'))[0]
        with open(status_file, 'r') as fh:
=======
        status_files = glob.glob(os.path.join(td, '.gaps', '*status.json'))
        assert len(status_files) == 1
        status_file = status_files[0]
        with open(status_file) as fh:
>>>>>>> 76956179
            status = json.load(fh)
            assert all(s in status for s in ('forward-pass', 'data-collect'))
            assert all(s not in str(status)
                       for s in ('fail', 'pending', 'submitted'))
            assert 'successful' in str(status)<|MERGE_RESOLUTION|>--- conflicted
+++ resolved
@@ -1,24 +1,16 @@
 """Sup3r pipeline tests"""
-<<<<<<< HEAD
-import click
-import tempfile
 import os
-=======
 import glob
->>>>>>> 76956179
 import json
-import os
 import shutil
 import tempfile
 
+import click
 import numpy as np
 from rex import ResourceX
 from gaps import Pipeline
 
-<<<<<<< HEAD
-=======
 from sup3r import CONFIG_DIR, TEST_DATA_DIR
->>>>>>> 76956179
 from sup3r.models.base import Sup3rGan
 from sup3r.pipeline.pipeline import Sup3rPipeline as Pipeline
 from sup3r.utilities.pytest import make_fake_nc_files
@@ -117,15 +109,8 @@
         with ResourceX(fp_out) as f:
             assert len(f.time_index) == t_enhance * n_tsteps
 
-<<<<<<< HEAD
         status_file = glob.glob(os.path.join(td, ".gaps", '*_status.json'))[0]
         with open(status_file, 'r') as fh:
-=======
-        status_files = glob.glob(os.path.join(td, '.gaps', '*status.json'))
-        assert len(status_files) == 1
-        status_file = status_files[0]
-        with open(status_file) as fh:
->>>>>>> 76956179
             status = json.load(fh)
             assert all(s in status for s in ('forward-pass', 'data-collect'))
             assert all(s not in str(status)
