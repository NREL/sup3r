--- conflicted
+++ resolved
@@ -371,17 +371,10 @@
         assert len(glob.glob(f'{td}/fwp_log*.log')) == 1
         assert len(glob.glob(f'{td}/out*.h5')) == 1
         assert len(glob.glob(f'{td}/qa.h5')) == 1
-<<<<<<< HEAD
-        assert len(glob.glob(f'{td}/.gaps/*_status.json')) == 1
-
-        status_fp = glob.glob(f'{td}/.gaps/*_status.json')[0]
-        with open(status_fp, 'r') as f:
-=======
         status_fps = glob.glob(f'{td}/.gaps/*status*.json')
         assert len(status_fps) == 1
         status_fp = status_fps[0]
         with open(status_fp) as f:
->>>>>>> 76956179
             status = json.load(f)
 
         fwp_status = status['forward-pass']
