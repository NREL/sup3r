--- conflicted
+++ resolved
@@ -175,12 +175,8 @@
 
             raise RuntimeError(msg)
 
-<<<<<<< HEAD
-        status_files = glob.glob(os.path.join(td, '.gaps', 'jobstatus_*.json'))
-=======
         status_files = glob.glob(os.path.join(f'{td}/.gaps/',
                                               '*jobstatus*.json'))
->>>>>>> 76956179
         assert len(status_files) == len(fps)
 
         out_files = glob.glob(os.path.join(td, 'chunks/*_irradiance.h5'))
