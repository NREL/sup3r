--- conflicted
+++ resolved
@@ -174,11 +174,7 @@
             initialize the class and call run() on a single node.
         """
         import_str = 'import time;\n'
-<<<<<<< HEAD
         import_str += 'from gaps import Status;\n'
-=======
-        import_str += 'from sup3r.pipeline import Status;\n'
->>>>>>> fb000fa0
         import_str += 'from rex import init_logger;\n'
         import_str += f'from sup3r.bias.bias_calc import {cls.__name__};\n'
 
