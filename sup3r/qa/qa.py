--- conflicted
+++ resolved
@@ -548,11 +548,7 @@
             initialize Sup3rQa and execute Sup3rQa.run()
         """
         import_str = 'import time;\n'
-<<<<<<< HEAD
         import_str += 'from gaps import Status;\n'
-=======
-        import_str += 'from sup3r.pipeline import Status;\n'
->>>>>>> fb000fa0
         import_str += 'from rex import init_logger;\n'
         import_str += 'from sup3r.qa.qa import Sup3rQa;\n'
 
