# -*- coding: utf-8 -*-
"""Utilities used for pytests"""
import os

import numpy as np
import xarray as xr

from sup3r.postprocessing.file_handling import OutputHandlerH5
from sup3r.utilities.utilities import pd_date_range


def make_fake_nc_files(td, input_file, n_files):
    """Make dummy nc files with increasing times

    Parameters
    ----------
    td : str
        Temporary directory
    input_file : str
        File to use as template for all dummy files
    n_files : int
        Number of dummy files to create

    Returns
    -------
    fake_files : list
        List of dummy files
    """
    fake_dates = [
        f'2014-10-01_{str(i).zfill(2)}_00_00' for i in range(n_files)
    ]
    fake_times = [
        f'2014-10-01 {str(i).zfill(2)}:00:00' for i in range(n_files)
    ]
    fake_files = [os.path.join(td, f'input_{date}') for date in fake_dates]
    for i in range(n_files):
        if os.path.exists(fake_files[i]):
            os.remove(fake_files[i])
<<<<<<< HEAD
        input_dset = xr.open_dataset(input_file)
        with xr.Dataset(input_dset) as dset:
            dset['Times'][:] = np.array(
                [fake_times[i].encode('ASCII')], dtype='|S19'
            )
            dset['XTIME'][:] = i
            dset.to_netcdf(fake_files[i])
=======
        with xr.open_dataset(input_file) as input_dset:
            with xr.Dataset(input_dset) as dset:
                dset['Times'][:] = np.array(
                    [fake_times[i].encode('ASCII')], dtype='|S19')
                dset['XTIME'][:] = i
                dset.to_netcdf(fake_files[i])
>>>>>>> 76956179
    return fake_files


def make_fake_multi_time_nc_files(td, input_file, n_steps, n_files):
    """Make dummy nc file with multiple timesteps

    Parameters
    ----------
    td : str
        Temporary directory
    input_file : str
        File to use as template for timesteps in dummy file
    n_steps : int
        Number of timesteps across all files
    n_files : int
        Number of files to split all timsteps across

    Returns
    -------
    fake_file : str
        multi timestep dummy file
    """
    fake_files = make_fake_nc_files(td, input_file, n_steps)
    fake_files = np.array_split(fake_files, n_files)
    dummy_files = []
    for i, files in enumerate(fake_files):
        dummy_file = os.path.join(
<<<<<<< HEAD
            td, f'multi_timestep_file_{str(i).zfill(3)}.nc'
        )
=======
            td, f'multi_timestep_file_{str(i).zfill(3)}.nc')
>>>>>>> 76956179
        if os.path.exists(dummy_file):
            os.remove(dummy_file)
        dummy_files.append(dummy_file)
        with xr.open_mfdataset(
                files, combine='nested', concat_dim='Time') as dset:
            dset.to_netcdf(dummy_file)
    return dummy_files


def make_fake_era_files(td, input_file, n_files):
    """Make dummy era files with increasing times. ERA files have a different
    naming convention than WRF.

    Parameters
    ----------
    td : str
        Temporary directory
    input_file : str
        File to use as template for all dummy files
    n_files : int
        Number of dummy files to create

    Returns
    -------
    fake_files : list
        List of dummy files
    """
    fake_dates = [
        f'2014-10-01_{str(i).zfill(2)}_00_00' for i in range(n_files)
    ]
    fake_times = [
        f'2014-10-01 {str(i).zfill(2)}:00:00' for i in range(n_files)
    ]
    fake_files = [os.path.join(td, f'input_{date}') for date in fake_dates]
    for i in range(n_files):
        if os.path.exists(fake_files[i]):
            os.remove(fake_files[i])
<<<<<<< HEAD
        input_dset = xr.open_dataset(input_file)
        with xr.Dataset(input_dset) as dset:
            dset['Times'][:] = np.array(
                [fake_times[i].encode('ASCII')], dtype='|S19'
            )
            dset['XTIME'][:] = i
            dset = dset.rename({'U': 'u', 'V': 'v'})
            dset.to_netcdf(fake_files[i])
=======
        with xr.open_dataset(input_file) as input_dset:
            with xr.Dataset(input_dset) as dset:
                dset['Times'][:] = np.array(
                    [fake_times[i].encode('ASCII')], dtype='|S19')
                dset['XTIME'][:] = i
                dset = dset.rename({'U': 'u', 'V': 'v'})
                dset.to_netcdf(fake_files[i])
>>>>>>> 76956179
    return fake_files


def make_fake_h5_chunks(td):
    """Make fake h5 chunked output files for a 5x spatial 2x temporal
    multi-node forward pass output.

    Parameters
    ----------
    td : tempfile.TemporaryDirectory
        Test TemporaryDirectory

    Returns
    -------
    out_files : list
        List of filepaths to chunked files.
    data : ndarray
        (spatial_1, spatial_2, temporal, features)
        High resolution forward pass output
    ws_true : ndarray
        Windspeed between 0 and 20 in shape (spatial_1, spatial_2, temporal, 1)
    wd_true : ndarray
        Windir between 0 and 360 in shape (spatial_1, spatial_2, temporal, 1)
    features : list
        List of feature names corresponding to the last dimension of data
        ['windspeed_100m', 'winddirection_100m']
    t_slices_lr : list
        List of low res temporal slices
    t_slices_hr : list
        List of high res temporal slices
    s_slices_lr : list
        List of low res spatial slices
    s_slices_hr : list
        List of high res spatial slices
    low_res_lat_lon : ndarray
        Array of lat/lon for input data. (spatial_1, spatial_2, 2)
        Last dimension has ordering (lat, lon)
    low_res_times : list
        List of np.datetime64 objects for coarse data.
    """

    features = ['windspeed_100m', 'winddirection_100m']
    model_meta_data = {'foo': 'bar'}
    shape = (50, 50, 96, 1)
    ws_true = np.random.uniform(0, 20, shape)
    wd_true = np.random.uniform(0, 360, shape)
    data = np.concatenate((ws_true, wd_true), axis=3)
    lat = np.linspace(90, 0, 10)
    lon = np.linspace(-180, 0, 10)
    lon, lat = np.meshgrid(lon, lat)
    low_res_lat_lon = np.dstack((lat, lon))

    gids = np.arange(np.product(shape[:2]))
    gids = gids.reshape(shape[:2])

    low_res_times = pd_date_range(
        '20220101', '20220103', freq='3600s', inclusive='left'
    )

    t_slices_lr = [slice(0, 24), slice(24, None)]
    t_slices_hr = [slice(0, 48), slice(48, None)]

    s_slices_lr = [slice(0, 5), slice(5, 10)]
    s_slices_hr = [slice(0, 25), slice(25, 50)]

    out_pattern = os.path.join(td, 'fp_out_{t}_{i}_{j}.h5')
    out_files = []
    for t, (slice_lr, slice_hr) in enumerate(zip(t_slices_lr, t_slices_hr)):
        for i, (s1_lr, s1_hr) in enumerate(zip(s_slices_lr, s_slices_hr)):
            for j, (s2_lr, s2_hr) in enumerate(zip(s_slices_lr, s_slices_hr)):
                out_file = out_pattern.format(
                    t=str(t).zfill(3),
                    i=str(i).zfill(3),
                    j=str(j).zfill(3),
                )
                out_files.append(out_file)
                OutputHandlerH5.write_output(
                    data[s1_hr, s2_hr, slice_hr, :],
                    features,
                    low_res_lat_lon[s1_lr, s2_lr],
                    low_res_times[slice_lr],
                    out_file,
                    meta_data=model_meta_data,
                    max_workers=1,
                    gids=gids[s1_hr, s2_hr],
                )

    out = (
        out_files,
        data,
        ws_true,
        wd_true,
        features,
        t_slices_lr,
        t_slices_hr,
        s_slices_lr,
        s_slices_hr,
        low_res_lat_lon,
        low_res_times,
    )

    return out


def make_fake_cs_ratio_files(td, low_res_times, low_res_lat_lon, gan_meta):
    """Make a set of dummy clearsky ratio files that match the GAN fwp outputs

    Parameters
    ----------
    td : tempfile.TemporaryDirectory
        Test TemporaryDirectory
    low_res_times :
        List of times for low res input data. If there is only a single low
        res timestep, it is assumed the data is daily.
    low_res_lat_lon
        Array of lat/lon for input data.
        (spatial_1, spatial_2, 2)
        Last dimension has ordering (lat, lon)
    gan_meta : dict
        Meta data for model to write to file.

    Returns
    -------
    fps : list
        List of clearsky ratio .h5 chunked files.
    fp_pattern : str
        Glob pattern*string to find fps
    """
    fps = []
    chunk_dir = os.path.join(td, 'chunks/')
    fp_pattern = os.path.join(chunk_dir, 'sup3r_chunk_*.h5')
    os.makedirs(chunk_dir)

    for idt, timestamp in enumerate(low_res_times):
        fn = 'sup3r_chunk_{}_{}.h5'.format(str(idt).zfill(6), str(0).zfill(6))
        out_file = os.path.join(chunk_dir, fn)
        fps.append(out_file)

        cs_ratio = np.random.uniform(0, 1, (20, 20, 1, 1))
        cs_ratio = np.repeat(cs_ratio, 24, axis=2)

        OutputHandlerH5.write_output(
            cs_ratio,
            ['clearsky_ratio'],
            low_res_lat_lon,
            [timestamp],
            out_file,
            max_workers=1,
            meta_data=gan_meta,
        )
    return fps, fp_pattern<|MERGE_RESOLUTION|>--- conflicted
+++ resolved
@@ -36,22 +36,12 @@
     for i in range(n_files):
         if os.path.exists(fake_files[i]):
             os.remove(fake_files[i])
-<<<<<<< HEAD
-        input_dset = xr.open_dataset(input_file)
-        with xr.Dataset(input_dset) as dset:
-            dset['Times'][:] = np.array(
-                [fake_times[i].encode('ASCII')], dtype='|S19'
-            )
-            dset['XTIME'][:] = i
-            dset.to_netcdf(fake_files[i])
-=======
         with xr.open_dataset(input_file) as input_dset:
             with xr.Dataset(input_dset) as dset:
                 dset['Times'][:] = np.array(
                     [fake_times[i].encode('ASCII')], dtype='|S19')
                 dset['XTIME'][:] = i
                 dset.to_netcdf(fake_files[i])
->>>>>>> 76956179
     return fake_files
 
 
@@ -79,12 +69,7 @@
     dummy_files = []
     for i, files in enumerate(fake_files):
         dummy_file = os.path.join(
-<<<<<<< HEAD
-            td, f'multi_timestep_file_{str(i).zfill(3)}.nc'
-        )
-=======
             td, f'multi_timestep_file_{str(i).zfill(3)}.nc')
->>>>>>> 76956179
         if os.path.exists(dummy_file):
             os.remove(dummy_file)
         dummy_files.append(dummy_file)
@@ -122,16 +107,6 @@
     for i in range(n_files):
         if os.path.exists(fake_files[i]):
             os.remove(fake_files[i])
-<<<<<<< HEAD
-        input_dset = xr.open_dataset(input_file)
-        with xr.Dataset(input_dset) as dset:
-            dset['Times'][:] = np.array(
-                [fake_times[i].encode('ASCII')], dtype='|S19'
-            )
-            dset['XTIME'][:] = i
-            dset = dset.rename({'U': 'u', 'V': 'v'})
-            dset.to_netcdf(fake_files[i])
-=======
         with xr.open_dataset(input_file) as input_dset:
             with xr.Dataset(input_dset) as dset:
                 dset['Times'][:] = np.array(
@@ -139,7 +114,6 @@
                 dset['XTIME'][:] = i
                 dset = dset.rename({'U': 'u', 'V': 'v'})
                 dset.to_netcdf(fake_files[i])
->>>>>>> 76956179
     return fake_files
 
 
