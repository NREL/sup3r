--- conflicted
+++ resolved
@@ -688,19 +688,12 @@
             run regridding.
         """
 
-<<<<<<< HEAD
-        import_str = ('from sup3r.utilities.regridder import RegridOutput;\n'
-                      'from rex import init_logger;\n'
-                      'import time;\n'
-                      'from gaps import Status;\n')
-=======
         import_str = (
             'from sup3r.utilities.regridder import RegridOutput;\n'
             'from rex import init_logger;\n'
             'import time;\n'
-            'from sup3r.pipeline import Status;\n'
-        )
->>>>>>> fb000fa0
+            'from gaps import Status;\n'
+        )
 
         regrid_fun_str = get_fun_call_str(cls, config)
 
