# -*- coding: utf-8 -*-
"""Utilities module for preparing training data

@author: bbenton
"""

import numpy as np
import logging
import glob
from scipy import ndimage as nd
from scipy.interpolate import RegularGridInterpolator
<<<<<<< HEAD
from scipy.interpolate import interp1d
from scipy.ndimage import zoom
from scipy.ndimage.filters import gaussian_filter
=======
from scipy.ndimage.filters import gaussian_filter
from scipy.ndimage import interpolation
>>>>>>> 7236cef7
from fnmatch import fnmatch
import os
import re
from warnings import warn
import psutil
import pandas as pd
from packaging import version
import xarray as xr

np.random.seed(42)

logger = logging.getLogger(__name__)


def get_time_dim_name(filepath):
    """Get the name of the time dimension in the given file. This is
    specifically for netcdf files.

    Parameters
    ----------
    filepath : str
        Path to the file

    Returns
    -------
    time_key : str
        Name of the time dimension in the given file
    """
    with xr.open_dataset(filepath) as handle:
        valid_vars = set(handle.dims)
        time_key = list({'time', 'Time'}.intersection(valid_vars))
    if len(time_key) > 0:
        return time_key[0]
    else:
        return 'time'


def correct_path(path):
    """If running on windows we need to replace backslashes with double
    backslashes so paths can be parsed correctly with safe_open_json"""
    return path.replace('\\', '\\\\')


def estimate_max_workers(max_workers, process_mem, n_processes):
    """Estimate max number of workers based on available memory

    Parameters
    ----------
    max_workers : int | None
        Max number of workers available
    process_mem : int
        Total number of bytes for minimum size process
    n_processes : int
        Number of processes

    Returns
    -------
    max_workers : int
        Max number of workers available
    """
    mem = psutil.virtual_memory()
    avail_mem = 0.7 * (mem.total - mem.used)
    cpu_count = os.cpu_count()
    if max_workers is not None:
        max_workers = np.min([max_workers, n_processes])
    elif process_mem > 0:
        max_workers = avail_mem / process_mem
        max_workers = np.min([max_workers, n_processes, cpu_count])
    else:
        max_workers = 1
    max_workers = int(np.max([max_workers, 1]))
    return max_workers


def round_array(arr, digits=3):
    """Method to round elements in an array or list. Used a lot in logging
    losses from the data-centric model

    Parameters
    ----------
    arr : list | ndarray
        List or array to round elements of
    digits : int, optional
        Number of digits to round to, by default 3

    Returns
    -------
    list
        List with rounded elements
    """
    return [round(a, digits) for a in arr]


def get_chunk_slices(arr_size, chunk_size, index_slice=slice(None)):
    """Get array slices of corresponding chunk size

    Parameters
    ----------
    arr_size : int
        Length of array to slice
    chunk_size : int
        Size of slices to split array into
    index_slice : slice
        Slice specifying starting and ending index of slice list

    Returns
    -------
    list
        List of slices corresponding to chunks of array
    """

    indices = np.arange(0, arr_size)
    indices = indices[index_slice.start:index_slice.stop]
    step = 1 if index_slice.step is None else index_slice.step
    slices = []
    start = indices[0]
    stop = start + step * chunk_size
    stop = np.min([stop, indices[-1] + 1])

    while start < indices[-1] + 1:
        slices.append(slice(start, stop, step))
        start = stop
        stop += step * chunk_size
        stop = np.min([stop, indices[-1] + 1])
    return slices


def get_raster_shape(raster_index):
    """method to get shape of raster_index"""

    if any(isinstance(r, slice) for r in raster_index):
        shape = (raster_index[0].stop - raster_index[0].start,
                 raster_index[1].stop - raster_index[1].start)
    else:
        shape = raster_index.shape
    return shape


def get_wrf_date_range(files):
    """Get wrf date range for cleaner log output. This assumes file names have
    the date pattern (YYYY-MM-DD-HH:MM:SS) or (YYYY_MM_DD_HH_MM_SS) at the end
    of the file name.

    Parameters
    ----------
    files : list
        List of wrf file paths

    Returns
    -------
    date_start : str
        start date
    date_end : str
        end date
    """

    date_start = re.search(r'(\d{4}(-|_)\d+(-|_)\d+(-|_)\d+(:|_)\d+(:|_)\d+)',
                           files[0])
    date_start = date_start if date_start is None else date_start[0]
    date_end = re.search(r'(\d{4}(-|_)\d+(-|_)\d+(-|_)\d+(:|_)\d+(:|_)\d+)',
                         files[-1])
    date_end = date_end if date_end is None else date_end[0]

    date_start = date_start.replace(':', '_')
    date_end = date_end.replace(':', '_')

    return date_start, date_end


def uniform_box_sampler(data, shape):
    '''Extracts a sample cut from data.

    Parameters
    ----------
    data : np.ndarray
        Data array with dimensions
        (spatial_1, spatial_2, temporal, features)
    shape : tuple
        (rows, cols) Size of grid to sample
        from data

    Returns
    -------
    slices : list
        List of slices corresponding to row and col extent of arr sample
    '''

    shape_1 = data.shape[0] if data.shape[0] < shape[0] else shape[0]
    shape_2 = data.shape[1] if data.shape[1] < shape[1] else shape[1]
    shape = (shape_1, shape_2)
    start_row = np.random.randint(0, data.shape[0] - shape[0] + 1)
    start_col = np.random.randint(0, data.shape[1] - shape[1] + 1)
    stop_row = start_row + shape[0]
    stop_col = start_col + shape[1]

    return [slice(start_row, stop_row), slice(start_col, stop_col)]


def weighted_box_sampler(data, shape, weights):
    """Extracts a temporal slice from data with selection weighted based on
    provided weights

    Parameters
    ----------
    data : np.ndarray
        Data array with dimensions
        (spatial_1, spatial_2, temporal, features)
    shape : tuple
        (spatial_1, spatial_2) Size of box to sample from data
    weights : ndarray
        Array of weights used to specify selection strategy. e.g. If weights is
        [0.2, 0.4, 0.1, 0.3] then the upper left quadrant of the spatial
        domain will be sampled 20 percent of the time, the upper right quadrant
        will be sampled 40 percent of the time, etc.

    Returns
    -------
    slices : list
        List of spatial slices [spatial_1, spatial_2]
    """
    max_cols = (data.shape[1] if data.shape[1] < shape[1]
                else shape[1])
    max_rows = (data.shape[0] if data.shape[0] < shape[0]
                else shape[0])
    max_cols = data.shape[1] - max_cols + 1
    max_rows = data.shape[0] - max_rows + 1
    indices = np.arange(0, max_rows * max_cols)
    chunks = np.array_split(indices, len(weights))
    weight_list = []
    for i, w in enumerate(weights):
        weight_list += [w] * len(chunks[i])
    weight_list /= np.sum(weight_list)
    msg = ('Must have a sample_shape with a number of elements greater than '
           'or equal to the number of spatial weights.')
    assert len(indices) >= len(weight_list), msg
    start = np.random.choice(indices, p=weight_list)
    row = start // max_cols
    col = start % max_cols
    stop_1 = row + np.min([shape[0], data.shape[0]])
    stop_2 = col + np.min([shape[1], data.shape[1]])

    slice_1 = slice(row, stop_1)
    slice_2 = slice(col, stop_2)

    return [slice_1, slice_2]


def weighted_time_sampler(data, shape, weights):
    """Extracts a temporal slice from data with selection weighted based on
    provided weights

    Parameters
    ----------
    data : np.ndarray
        Data array with dimensions
        (spatial_1, spatial_2, temporal, features)
    shape : tuple
        (time_steps) Size of time slice to sample from data
    weights : list
        List of weights used to specify selection strategy. e.g. If weights
        is [0.2, 0.8] then the start of the temporal slice will be selected
        from the first half of the temporal extent with 0.8 probability and
        0.2 probability for the second half.

    Returns
    -------
    slice : slice
        time slice with size shape
    """

    shape = data.shape[2] if data.shape[2] < shape else shape
    t_indices = (np.arange(0, data.shape[2]) if shape == 1
                 else np.arange(0, data.shape[2] - shape + 1))
    t_chunks = np.array_split(t_indices, len(weights))

    weight_list = []
    for i, w in enumerate(weights):
        weight_list += [w] * len(t_chunks[i])
    weight_list /= np.sum(weight_list)

    start = np.random.choice(t_indices, p=weight_list)
    stop = start + shape

    return slice(start, stop)


def uniform_time_sampler(data, shape):
    '''Extracts a temporal slice from data.

    Parameters
    ----------
    data : np.ndarray
        Data array with dimensions
        (spatial_1, spatial_2, temporal, features)
    shape : int
        (time_steps) Size of time slice to sample
        from data

    Returns
    -------
    slice : slice
        time slice with size shape
    '''
    shape = data.shape[2] if data.shape[2] < shape else shape
    start = np.random.randint(0, data.shape[2] - shape + 1)
    stop = start + shape
    return slice(start, stop)


def daily_time_sampler(data, shape, time_index):
    """Finds a random temporal slice from data starting at midnight

    Parameters
    ----------
    data : np.ndarray
        Data array with dimensions
        (spatial_1, spatial_2, temporal, features)
    shape : int
        (time_steps) Size of time slice to sample from data, must be an integer
        less than or equal to 24.
    time_index : pd.Datetimeindex
        Time index that matches the data axis=2

    Returns
    -------
    slice : slice
        time slice with size shape of data starting at the beginning of the day
    """

    msg = (f'data {data.shape} and time index ({len(time_index)}) '
           'shapes do not match, cannot sample daily data.')
    assert data.shape[2] == len(time_index), msg

    ti_short = time_index[:-(shape - 1)]
    midnight_ilocs = np.where((ti_short.hour == 0)
                              & (ti_short.minute == 0)
                              & (ti_short.second == 0))[0]

    if not any(midnight_ilocs):
        msg = ('Cannot sample time index of shape {} with requested daily '
               'sample shape {}'.format(len(time_index), shape))
        logger.error(msg)
        raise RuntimeError(msg)

    start = np.random.randint(0, len(midnight_ilocs))
    start = midnight_ilocs[start]
    stop = start + shape

    tslice = slice(start, stop)

    return tslice


def nsrdb_sub_daily_sampler(data, shape, time_index, csr_ind=0):
    """Finds a random sample during daylight hours of a day. Nightime is
    assumed to be marked as NaN in feature axis == csr_ind in the data input.

    Parameters
    ----------
    data : np.ndarray
        Data array with dimensions, where [..., csr_ind] is assumed to be
        clearsky ratio with NaN at night.
        (spatial_1, spatial_2, temporal, features)
    shape : int
        (time_steps) Size of time slice to sample from data, must be an integer
        less than or equal to 24.
    time_index : pd.Datetimeindex
        Time index that matches the data axis=2
    csr_ind : int
        Index of the feature axis where clearsky ratio is located and NaN's can
        be found at night.

    Returns
    -------
    tslice : slice
        time slice with size shape of data starting at the beginning of the day
    """

    tslice = daily_time_sampler(data, 24, time_index)
    night_mask = np.isnan(data[:, :, tslice, csr_ind]).any(axis=(0, 1))

    if shape == 24:
        return tslice

    if night_mask.all():
        msg = (f'No daylight data found for tslice {tslice} '
               f'{time_index[tslice]}')
        logger.warning(msg)
        warn(msg)
        return tslice

    else:
        day_ilocs = np.where(~night_mask)[0]
        padding = shape - len(day_ilocs)
        half_pad = int(np.round(padding / 2))
        new_start = tslice.start + day_ilocs[0] - half_pad
        new_end = new_start + shape
        tslice = slice(new_start, new_end)
        return tslice


def nsrdb_reduce_daily_data(data, shape, csr_ind=0):
    """Takes a 5D array and reduces the axis=3 temporal dim to daylight hours.

    Parameters
    ----------
    data : np.ndarray
        Data array 5D, where [..., csr_ind] is assumed to be
        clearsky ratio with NaN at night.
        (n_obs, spatial_1, spatial_2, temporal, features)
    shape : int
        (time_steps) Size of time slice to sample from data, must be an integer
        less than or equal to 24.
    csr_ind : int
        Index of the feature axis where clearsky ratio is located and NaN's can
        be found at night.

    Returns
    -------
    data : np.ndarray
        Same as input but with axis=3 reduced to dailylight hours with
        requested shape.
    """

    night_mask = np.isnan(data[0, :, :, :, csr_ind]).any(axis=(0, 1))

    if shape == 24:
        return data

    if night_mask.all():
        msg = (f'No daylight data found for data of shape {data.shape}')
        logger.warning(msg)
        warn(msg)
        return data

    else:
        day_ilocs = np.where(~night_mask)[0]
        padding = shape - len(day_ilocs)
        half_pad = int(np.round(padding / 2))
        start = day_ilocs[0] - half_pad
        end = start + shape
        tslice = slice(start, end)
        return data[:, :, :, tslice, :]


def transform_rotate_wind(ws, wd, lat_lon):
    """Transform windspeed/direction to u and v and align u and v with grid

    Parameters
    ----------
    ws : np.ndarray
        3D array of high res windspeed data
        (spatial_1, spatial_2, temporal)
    wd : np.ndarray
        3D array of high res winddirection data. Angle is in degrees and
        measured relative to the south_north direction.
        (spatial_1, spatial_2, temporal)
    lat_lon : np.ndarray
        3D array of lat lon
        (spatial_1, spatial_2, 2)
        Last dimension has lat / lon in that order

    Returns
    -------
    u : np.ndarray
        3D array of high res U data
        (spatial_1, spatial_2, temporal)
    v : np.ndarray
        3D array of high res V data
        (spatial_1, spatial_2, temporal)
    """
    # get the dy/dx to the nearest vertical neighbor
    invert_lat = False
    if lat_lon[-1, 0, 0] > lat_lon[0, 0, 0]:
        invert_lat = True
        lat_lon = lat_lon[::-1]
        ws = ws[::-1]
        wd = wd[::-1]
    dy = lat_lon[:, :, 0] - np.roll(lat_lon[:, :, 0], 1, axis=0)
    dx = lat_lon[:, :, 1] - np.roll(lat_lon[:, :, 1], 1, axis=0)
    dy = (dy + 90) % 180 - 90
    dx = (dx + 180) % 360 - 180

    # calculate the angle from the vertical
    theta = (np.pi / 2) - np.arctan2(dy, dx)
    theta[0] = theta[1]  # fix the roll row
    wd = np.radians(wd)

    u_rot = np.cos(theta)[:, :, np.newaxis] * ws * np.sin(wd)
    u_rot += np.sin(theta)[:, :, np.newaxis] * ws * np.cos(wd)

    v_rot = -np.sin(theta)[:, :, np.newaxis] * ws * np.sin(wd)
    v_rot += np.cos(theta)[:, :, np.newaxis] * ws * np.cos(wd)

    if invert_lat:
        u_rot = u_rot[::-1]
        v_rot = v_rot[::-1]
    return u_rot, v_rot


def invert_uv(u, v, lat_lon):
    """Transform u and v back to windspeed and winddirection

    Parameters
    ----------
    u : np.ndarray
        3D array of high res U data
        (spatial_1, spatial_2, temporal)
    v : np.ndarray
        3D array of high res V data
        (spatial_1, spatial_2, temporal)
    lat_lon : np.ndarray
        3D array of lat lon
        (spatial_1, spatial_2, 2)
        Last dimension has lat / lon in that order

    Returns
    -------
    ws : np.ndarray
        3D array of high res windspeed data
        (spatial_1, spatial_2, temporal)
    wd : np.ndarray
        3D array of high res winddirection data. Angle is in degrees and
        measured relative to the south_north direction.
        (spatial_1, spatial_2, temporal)
    """
    invert_lat = False
    if lat_lon[-1, 0, 0] > lat_lon[0, 0, 0]:
        invert_lat = True
        lat_lon = lat_lon[::-1]
        u = u[::-1]
        v = v[::-1]
    dy = lat_lon[:, :, 0] - np.roll(lat_lon[:, :, 0], 1, axis=0)
    dx = lat_lon[:, :, 1] - np.roll(lat_lon[:, :, 1], 1, axis=0)
    dy = (dy + 90) % 180 - 90
    dx = (dx + 180) % 360 - 180

    # calculate the angle from the vertical
    theta = (np.pi / 2) - np.arctan2(dy, dx)
    theta[0] = theta[1]  # fix the roll row

    u_rot = np.cos(theta)[:, :, np.newaxis] * u
    u_rot -= np.sin(theta)[:, :, np.newaxis] * v

    v_rot = np.sin(theta)[:, :, np.newaxis] * u
    v_rot += np.cos(theta)[:, :, np.newaxis] * v

    ws = np.hypot(u_rot, v_rot)
    wd = (np.degrees(np.arctan2(u_rot, v_rot)) + 360) % 360

    if invert_lat:
        ws = ws[::-1]
        wd = wd[::-1]
    return ws, wd


def temporal_coarsening(data, t_enhance=4, method='subsample'):
    """"Coarsen data according to t_enhance resolution

    Parameters
    ----------
    data : np.ndarray
        5D array with dimensions
        (observations, spatial_1, spatial_2, temporal, features)
    t_enhance : int
        factor by which to coarsen temporal dimension
    method : str
        accepted options: [subsample, average, total, min, max]
        Subsample will take every t_enhance-th time step, average will average
        over t_enhance time steps, total will sum over t_enhance time steps

    Returns
    -------
    coarse_data : np.ndarray
        5D array with same dimensions as data with new coarse resolution
    """

    if t_enhance is not None and len(data.shape) == 5:
        if method == 'subsample':
            coarse_data = data[:, :, :, ::t_enhance, :]

        elif method == 'average':
            coarse_data = np.nansum(
                data.reshape(
                    (data.shape[0], data.shape[1],
                     data.shape[2], -1, t_enhance,
                     data.shape[4])), axis=4)
            coarse_data /= t_enhance

        elif method == 'max':
            coarse_data = np.max(
                data.reshape(
                    (data.shape[0], data.shape[1],
                     data.shape[2], -1, t_enhance,
                     data.shape[4])), axis=4)

        elif method == 'min':
            coarse_data = np.min(
                data.reshape(
                    (data.shape[0], data.shape[1],
                     data.shape[2], -1, t_enhance,
                     data.shape[4])), axis=4)

        elif method == 'total':
            coarse_data = np.nansum(
                data.reshape(
                    (data.shape[0], data.shape[1],
                     data.shape[2], -1, t_enhance,
                     data.shape[4])), axis=4)

        else:
            msg = ('Did not recognize temporal_coarsening method "{}", can '
                   'only accept one of: [subsample, average, total, max, min]'
                   .format(method))
            logger.error(msg)
            raise KeyError(msg)

    else:
        coarse_data = data

    return coarse_data


def temporal_simple_enhancing(data, t_enhance=4, mode='constant'):
    """"Upsample data according to t_enhance resolution

    Parameters
    ----------
    data : np.ndarray
        5D array with dimensions
        (observations, spatial_1, spatial_2, temporal, features)
    t_enhance : int
        factor by which to enhance temporal dimension

    Returns
    -------
    enhanced_data : np.ndarray
        5D array with same dimensions as data with new enhanced resolution
    """

    if t_enhance in [None, 1]:
        enhanced_data = data
    elif t_enhance not in [None, 1] and len(data.shape) == 5:
        if mode == 'constant':
            enhancement = [1, 1, 1, t_enhance, 1]
            enhanced_data = zoom(data,
                                 enhancement,
                                 order=0,
                                 mode='nearest',
                                 grid_mode=True)
        elif mode == 'linear':
            index_t_hr = np.array(list(range(data.shape[3] * t_enhance)))
            index_t_lr = index_t_hr[::t_enhance]
            enhanced_data = interp1d(index_t_lr,
                                     data,
                                     axis=3,
                                     fill_value='extrapolate')(index_t_hr)
            enhanced_data = np.array(enhanced_data, dtype=np.float32)
    elif len(data.shape) != 5:
        msg = ('Data must be 5D to do temporal enhancing, but '
               f'received: {data.shape}')
        logger.error(msg)
        raise ValueError(msg)

    return enhanced_data


def daily_temporal_coarsening(data, temporal_axis=3):
    """Temporal coarsening for daily average climate change data.

    This method takes the sum of the data in the temporal dimension and divides
    by 24 (for 24 hours per day). Even if there are only 8-12 daylight obs in
    the temporal axis, we want to divide by 24 to give the equivalent of a
    daily average.

    Parameters
    ----------
    data : np.ndarray
        Array of data with a temporal axis as determined by the temporal_axis
        input. Example 4D or 5D input shapes:
        (spatial_1, spatial_2, temporal, features)
        (observations, spatial_1, spatial_2, temporal, features)
    temporal_axis : int
        Axis index of the temporal axis to be averaged. Default is axis=3 for
        the 5D tensor that is fed to the ST-GAN.

    Returns
    -------
    coarse_data : np.ndarray
        Array with same dimensions as data with new coarse resolution,
        temporal dimension is size 1
    """
    coarse_data = np.nansum(data, axis=temporal_axis) / 24
    coarse_data = np.expand_dims(coarse_data, axis=temporal_axis)
    return coarse_data


def smooth_data(low_res, training_features, smoothing_ignore, smoothing=None):
    """Smooth data using a gaussian filter

    Parameters
    ----------
    low_res : np.ndarray
        4D | 5D array
        (batch_size, spatial_1, spatial_2, features)
        (batch_size, spatial_1, spatial_2, temporal, features)
    training_features : list | None
        Ordered list of training features input to the generative model
    smoothing_ignore : list | None
        List of features to ignore for the smoothing filter. None will
        smooth all features if smoothing kwarg is not None
    smoothing : float | None
        Standard deviation to use for gaussian filtering of the coarse
        data. This can be tuned by matching the kinetic energy of a low
        resolution simulation with the kinetic energy of a coarsened and
        smoothed high resolution simulation. If None no smoothing is
        performed.

    Returns
    -------
    low_res : np.ndarray
        4D | 5D array
        (batch_size, spatial_1, spatial_2, features)
        (batch_size, spatial_1, spatial_2, temporal, features)
    """

    if smoothing is not None:
        feat_iter = [j for j in range(low_res.shape[-1])
                     if training_features[j] not in smoothing_ignore]
        for i in range(low_res.shape[0]):
            for j in feat_iter:
                if len(low_res.shape) == 5:
                    for t in range(low_res.shape[-2]):
                        low_res[i, ..., t, j] = gaussian_filter(
                            low_res[i, ..., t, j], smoothing,
                            mode='nearest')
                else:
                    low_res[i, ..., j] = gaussian_filter(
                        low_res[i, ..., j], smoothing, mode='nearest')
    return low_res


def spatial_coarsening(data, s_enhance=2, obs_axis=True):
    """"Coarsen data according to s_enhance resolution

    Parameters
    ----------
    data : np.ndarray
        5D | 4D | 3D array with dimensions:
        (n_obs, spatial_1, spatial_2, temporal, features) (obs_axis=True)
        (n_obs, spatial_1, spatial_2, features) (obs_axis=True)
        (spatial_1, spatial_2, temporal, features) (obs_axis=False)
        (spatial_1, spatial_2, temporal_or_features) (obs_axis=False)
    s_enhance : int
        factor by which to coarsen spatial dimensions
    obs_axis : bool
        Flag for if axis=0 is the observation axis. If True (default)
        spatial axis=(1, 2) (zero-indexed), if False spatial axis=(0, 1)

    Returns
    -------
    data : np.ndarray
        3D | 4D | 5D array with same dimensions as data with new coarse
        resolution
    """

    if len(data.shape) < 3:
        msg = ('Data must be 3D, 4D, or 5D to do spatial coarsening, but '
               f'received: {data.shape}')
        logger.error(msg)
        raise ValueError(msg)

    if s_enhance is not None and s_enhance > 1:
        bad1 = (obs_axis and (data.shape[1] % s_enhance != 0
                              or data.shape[2] % s_enhance != 0))
        bad2 = (not obs_axis and (data.shape[0] % s_enhance != 0
                                  or data.shape[1] % s_enhance != 0))
        if bad1 or bad2:
            msg = ('s_enhance must evenly divide grid size. '
                   f'Received s_enhance: {s_enhance} with data shape: '
                   f'{data.shape}')
            logger.error(msg)
            raise ValueError(msg)

        if obs_axis and len(data.shape) == 5:
            data = data.reshape(data.shape[0],
                                data.shape[1] // s_enhance, s_enhance,
                                data.shape[2] // s_enhance, s_enhance,
                                data.shape[3],
                                data.shape[4])
            data = data.sum(axis=(2, 4)) / s_enhance**2

        elif obs_axis and len(data.shape) == 4:
            data = data.reshape(data.shape[0],
                                data.shape[1] // s_enhance, s_enhance,
                                data.shape[2] // s_enhance, s_enhance,
                                data.shape[3])
            data = data.sum(axis=(2, 4)) / s_enhance**2

        elif not obs_axis and len(data.shape) == 4:
            data = data.reshape(data.shape[0] // s_enhance, s_enhance,
                                data.shape[1] // s_enhance, s_enhance,
                                data.shape[2],
                                data.shape[3])
            data = data.sum(axis=(1, 3)) / s_enhance**2

        elif not obs_axis and len(data.shape) == 3:
            data = data.reshape(data.shape[0] // s_enhance, s_enhance,
                                data.shape[1] // s_enhance, s_enhance,
                                data.shape[2])
            data = data.sum(axis=(1, 3)) / s_enhance**2

        else:
            msg = ('Data must be 3D, 4D, or 5D to do spatial coarsening, but '
                   f'received: {data.shape}')
            logger.error(msg)
            raise ValueError(msg)

    return data


def spatial_simple_enhancing(data, s_enhance=2, obs_axis=True):
    """"Simple enhancing according to s_enhance resolution

    Parameters
    ----------
    data : np.ndarray
        5D | 4D | 3D array with dimensions:
        (n_obs, spatial_1, spatial_2, temporal, features) (obs_axis=True)
        (n_obs, spatial_1, spatial_2, features) (obs_axis=True)
        (spatial_1, spatial_2, temporal, features) (obs_axis=False)
        (spatial_1, spatial_2, temporal_or_features) (obs_axis=False)
    s_enhance : int
        factor by which to enhance spatial dimensions
    obs_axis : bool
        Flag for if axis=0 is the observation axis. If True (default)
        spatial axis=(1, 2) (zero-indexed), if False spatial axis=(0, 1)

    Returns
    -------
    enhanced_data : np.ndarray
        3D | 4D | 5D array with same dimensions as data with new enhanced
        resolution
    """

    if len(data.shape) < 3:
        msg = ('Data must be 3D, 4D, or 5D to do spatial enhancing, but '
               f'received: {data.shape}')
        logger.error(msg)
        raise ValueError(msg)

    if s_enhance is not None and s_enhance > 1:

        if obs_axis and len(data.shape) == 5:
            enhancement = [1, s_enhance, s_enhance, 1, 1]
            enhanced_data = zoom(data,
                                 enhancement,
                                 order=0,
                                 mode='nearest',
                                 grid_mode=True)

        elif obs_axis and len(data.shape) == 4:
            enhancement = [1, s_enhance, s_enhance, 1]
            enhanced_data = zoom(data,
                                 enhancement,
                                 order=0,
                                 mode='nearest',
                                 grid_mode=True)

        elif not obs_axis and len(data.shape) == 4:
            enhancement = [s_enhance, s_enhance, 1, 1]
            enhanced_data = zoom(data,
                                 enhancement,
                                 order=0,
                                 mode='nearest',
                                 grid_mode=True)

        elif not obs_axis and len(data.shape) == 3:
            enhancement = [s_enhance, s_enhance, 1]
            enhanced_data = zoom(data,
                                 enhancement,
                                 order=0,
                                 mode='nearest',
                                 grid_mode=True)
        else:
            msg = ('Data must be 3D, 4D, or 5D to do spatial enhancing, but '
                   f'received: {data.shape}')
            logger.error(msg)
            raise ValueError(msg)

    else:

        enhanced_data = data

    return enhanced_data


def lat_lon_coarsening(lat_lon, s_enhance=2):
    """"Coarsen lat_lon according to s_enhance resolution

    Parameters
    ----------
    lat_lon : np.ndarray
        2D array with dimensions
        (spatial_1, spatial_2)
    s_enhance : int
        factor by which to coarsen spatial dimensions

    Returns
    -------
    coarse_lat_lon : np.ndarray
        2D array with same dimensions as lat_lon with new coarse resolution
    """
    coarse_lat_lon = lat_lon.reshape(-1, s_enhance,
                                     lat_lon.shape[1] // s_enhance,
                                     s_enhance, 2).sum((3, 1))
    coarse_lat_lon /= (s_enhance * s_enhance)
    return coarse_lat_lon


def forward_average(array_in):
    """Average neighboring values in an array.  Used to unstagger WRF variable
    values.

    Parameters
    ----------
    array_in : ndarray
        Input array, or array axis

    Returns
    -------
    ndarray
        Array of average values, length will be 1 less than array_in
    """
    return (array_in[:-1] + array_in[1:]) * 0.5


def potential_temperature(T, P):
    """Potential temperature of fluid at pressure P and temperature T

    Parameters
    ----------
    T : ndarray
        Temperature in celsius
    P : ndarray
        Pressure of fluid in Pa

    Returns
    -------
    ndarray
        Potential temperature
    """
    out = (T + np.float32(273.15))
    out *= (np.float32(100000) / P) ** np.float32(0.286)
    return out


def invert_pot_temp(PT, P):
    """Potential temperature of fluid at pressure P and temperature T

    Parameters
    ----------
    PT : ndarray
        Potential temperature in Kelvin
    P : ndarray
        Pressure of fluid in Pa

    Returns
    -------
    ndarray
        Temperature in celsius
    """
    out = PT * (P / np.float32(100000)) ** np.float32(0.286)
    out -= np.float32(273.15)
    return out


def potential_temperature_difference(T_top, P_top, T_bottom, P_bottom):
    """Potential temp difference calculation

    Parameters
    ---------
    T_top : ndarray
        Temperature at higher height. Used in the approximation of potential
        temperature derivative
    T_bottom : ndarray
        Temperature at lower height. Used in the approximation of potential
        temperature derivative
    P_top : ndarray
        Pressure at higher height. Used in the approximation of potential
        temperature derivative
    P_bottom : ndarray
        Pressure at lower height. Used in the approximation of potential
        temperature derivative

    Returns
    -------
    ndarray
        Difference in potential temperature between top and bottom levels
    """
    return (potential_temperature(T_top, P_top)
            - potential_temperature(T_bottom, P_bottom))


def potential_temperature_average(T_top, P_top, T_bottom, P_bottom):
    """Potential temp average calculation

    Parameters
    ---------
    T_top : ndarray
        Temperature at higher height. Used in the approximation of potential
        temperature derivative
    T_bottom : ndarray
        Temperature at lower height. Used in the approximation of potential
        temperature derivative
    P_top : ndarray
        Pressure at higher height. Used in the approximation of potential
        temperature derivative
    P_bottom : ndarray
        Pressure at lower height. Used in the approximation of potential
        temperature derivative

    Returns
    -------
    ndarray
        Average of potential temperature between top and bottom levels
    """

    return ((potential_temperature(T_top, P_top)
            + potential_temperature(T_bottom, P_bottom)) / np.float32(2.0))


def inverse_mo_length(U_star, flux_surf):
    """Inverse Monin - Obukhov Length

    Parameters
    ----------
    U_star : ndarray
        (spatial_1, spatial_2, temporal)
        Frictional wind speed
    flux_surf : ndarray
        (spatial_1, spatial_2, temporal)
        Surface heat flux

    Returns
    -------
    ndarray
        (spatial_1, spatial_2, temporal)
        Inverse Monin - Obukhov Length
    """

    denom = -U_star ** 3 * 300
    numer = (0.41 * 9.81 * flux_surf)
    return numer / denom


def bvf_squared(T_top, T_bottom, P_top, P_bottom, delta_h):
    """
    Squared Brunt Vaisala Frequency

    Parameters
    ----------
    T_top : ndarray
        Temperature at higher height. Used in the approximation of potential
        temperature derivative
    T_bottom : ndarray
        Temperature at lower height. Used in the approximation of potential
        temperature derivative
    P_top : ndarray
        Pressure at higher height. Used in the approximation of potential
        temperature derivative
    P_bottom : ndarray
        Pressure at lower height. Used in the approximation of potential
        temperature derivative
    delta_h : float
        Difference in heights between top and bottom levels

    Results
    -------
    ndarray
        Squared Brunt Vaisala Frequency
    """

    bvf2 = np.float32(9.81 / delta_h)
    bvf2 *= potential_temperature_difference(
        T_top, P_top, T_bottom, P_bottom)
    bvf2 /= potential_temperature_average(
        T_top, P_top, T_bottom, P_bottom)

    return bvf2


def gradient_richardson_number(T_top, T_bottom, P_top, P_bottom, U_top,
                               U_bottom, V_top, V_bottom, delta_h):
    """Formula for the gradient richardson number - related to the bouyant
    production or consumption of turbulence divided by the shear production of
    turbulence. Used to indicate dynamic stability

    Parameters
    ----------
    T_top : ndarray
        Temperature at higher height. Used in the approximation of potential
        temperature derivative
    T_bottom : ndarray
        Temperature at lower height. Used in the approximation of potential
        temperature derivative
    P_top : ndarray
        Pressure at higher height. Used in the approximation of potential
        temperature derivative
    P_bottom : ndarray
        Pressure at lower height. Used in the approximation of potential
        temperature derivative
    U_top : ndarray
        Zonal wind component at higher height
    U_bottom : ndarray
        Zonal wind component at lower height
    V_top : ndarray
        Meridional wind component at higher height
    V_bottom : ndarray
        Meridional wind component at lower height
    delta_h : float
        Difference in heights between top and bottom levels

    Returns
    -------
    ndarray
        Gradient Richardson Number
    """

    ws_grad = (U_top - U_bottom) ** 2
    ws_grad += (V_top - V_bottom) ** 2
    ws_grad /= delta_h ** 2
    ws_grad[ws_grad < 1e-6] = 1e-6
    Ri = bvf_squared(
        T_top, T_bottom, P_top, P_bottom, delta_h) / ws_grad
    del ws_grad
    return Ri


def nn_fill_array(array):
    """Fill any NaN values in an np.ndarray from the nearest non-nan values.

    Parameters
    ----------
    array : np.ndarray
        Input array with NaN values

    Returns
    -------
    array : np.ndarray
        Output array with NaN values filled
    """

    nan_mask = np.isnan(array)
    indices = nd.distance_transform_edt(nan_mask, return_distances=False,
                                        return_indices=True)
    array = array[tuple(indices)]
    return array


def ignore_case_path_fetch(fp):
    """Get file path which matches fp while ignoring case

    Parameters
    ----------
    fp : str
        file path

    Returns
    -------
    str
        existing file which matches fp
    """

    dirname = os.path.dirname(fp)
    basename = os.path.basename(fp)
    for file in os.listdir(dirname):
        if fnmatch(file.lower(), basename.lower()):
            return os.path.join(dirname, file)
    return None


def rotor_area(h_bottom, h_top, radius=40):
    """Area of circular section between two heights

    Parameters
    ----------
    h_bottom : float
        Lower height
    h_top : float
        Upper height
    radius : float
        Radius of rotor. Default is 40 meters

    Returns
    -------
    area : float
    """

    x_bottom = np.sqrt(radius**2 - h_bottom**2)
    x_top = np.sqrt(radius**2 - h_top**2)
    area = h_top * x_top - h_bottom * x_bottom
    area += radius**2 * np.arctan2(h_top, x_top)
    area -= radius**2 * np.arctan2(h_bottom, x_bottom)
    return area


def rotor_equiv_ws(data, heights):
    """Calculate rotor equivalent wind speed. Follows implementation in 'How
    wind speed shear and directional veer affect the power production of a
    megawatt-scale operational wind turbine. DOI:10.5194/wes-2019-86'

    Parameters
    ----------
    data : dict
        Dictionary of arrays for windspeeds/winddirections at different hub
        heights.
        Each dictionary entry has (spatial_1, spatial_2, temporal)
    heights : list
        List of heights corresponding to the windspeeds/winddirections.
        rotor is assumed to be at mean(heights).

    Returns
    -------
    rews : ndarray
        Array of rotor equivalent windspeeds.
        (spatial_1, spatial_2, temporal)
    """

    rotor_center = np.mean(heights)
    rel_heights = [h - rotor_center for h in heights]
    areas = [rotor_area(rel_heights[i], rel_heights[i + 1])
             for i in range(len(rel_heights) - 1)]
    total_area = np.sum(areas)
    areas /= total_area
    rews = np.zeros(data[list(data.keys())[0]].shape)
    for i in range(len(heights) - 1):
        ws_0 = data[f'windspeed_{heights[i]}m']
        ws_1 = data[f'windspeed_{heights[i + 1]}m']
        wd_0 = data[f'winddirection_{heights[i]}m']
        wd_1 = data[f'winddirection_{heights[i + 1]}m']
        ws_cos_0 = np.cos(np.radians(wd_0)) * ws_0
        ws_cos_1 = np.cos(np.radians(wd_1)) * ws_1
        rews += areas[i] * (ws_cos_0 + ws_cos_1)**3

    rews = 0.5 * np.cbrt(rews)
    return rews


def get_source_type(file_paths):
    """Get data source type

    Parameters
    ----------
    file_paths : list | str
        One or more paths to data files, can include a unix-style pat*tern

    Returns
    -------
    source_type : str
        Either "h5" or "nc"
    """
    if file_paths is None:
        return None

    if isinstance(file_paths, str) and '*' in file_paths:
        temp = glob.glob(file_paths)
        if any(temp):
            file_paths = temp

    if not isinstance(file_paths, list):
        file_paths = [file_paths]

    _, source_type = os.path.splitext(file_paths[0])

    if source_type == '.h5':
        return 'h5'
    else:
        return 'nc'


def get_input_handler_class(file_paths, input_handler_name):
    """Get the DataHandler class.

    Parameters
    ----------
    file_paths : list | str
        A list of files to extract raster data from. Each file must have
        the same number of timesteps. Can also pass a string with a
        unix-style file path which will be passed through glob.glob
    input_handler : str
        data handler class to use for input data. Provide a string name to
        match a class in data_handling.py. If None the correct handler will
        be guessed based on file type and time series properties.

    Returns
    -------
    HandlerClass : DataHandlerH5 | DataHandlerNC
        DataHandler subclass from sup3r.preprocessing.data_handling.
    """

    HandlerClass = None

    input_type = get_source_type(file_paths)

    if input_handler_name is None:
        if input_type == 'nc':
            input_handler_name = 'DataHandlerNC'
        elif input_type == 'h5':
            input_handler_name = 'DataHandlerH5'

        logger.info('"input_handler" arg was not provided. Using '
                    f'"{input_handler_name}". If this is '
                    'incorrect, please provide '
                    'input_handler="DataHandlerName".')

    if isinstance(input_handler_name, str):
        import sup3r.preprocessing.data_handling
        HandlerClass = getattr(sup3r.preprocessing.data_handling,
                               input_handler_name, None)

    if HandlerClass is None:
        msg = ('Could not find requested data handler class '
               f'"{input_handler_name}" in sup3r.preprocessing.data_handling.')
        logger.error(msg)
        raise KeyError(msg)

    return HandlerClass


def np_to_pd_times(times):
    """Convert np.bytes_ times to DatetimeIndex

    Parameters
    ----------
    times : ndarray | list
        List of np.bytes_ objects for time indices

    Returns
    -------
    times : pd.DatetimeIndex
        DatetimeIndex for time indices
    """
    tmp = [t.decode('utf-8') for t in times.flatten()]
    tmp = [' '.join(t.split('_')) for t in tmp]
    tmp = pd.DatetimeIndex(tmp)
    return tmp


def pd_date_range(*args, **kwargs):
    """A simple wrapper on the pd.date_range() method that handles the closed
    vs. inclusive kwarg change in pd 1.4.0"""
    incl = version.parse(pd.__version__) >= version.parse('1.4.0')

    if incl and 'closed' in kwargs:
        kwargs['inclusive'] = kwargs.pop('closed')
    elif not incl and 'inclusive' in kwargs:
        kwargs['closed'] = kwargs.pop('inclusive')
        if kwargs['closed'] == 'both':
            kwargs['closed'] = None

    return pd.date_range(*args, **kwargs)


def st_interp(low, s_enhance, t_enhance, t_centered=False):
    """Spatiotemporal bilinear interpolation for low resolution field on a
    regular grid. Used to provide baseline for comparison with gan output

    Parameters
    ----------
    low : ndarray
        Low resolution field to interpolate.
        (spatial_1, spatial_2, temporal)
    s_enhance : int
        Factor by which to enhance the spatial domain
    t_enhance : int
        Factor by which to enhance the temporal domain
    t_centered : bool
        Flag to switch time axis from time-beginning (Default, e.g.
        interpolate 00:00 01:00 to 00:00 00:30 01:00 01:30) to
        time-centered (e.g. interp 01:00 02:00 to 00:45 01:15 01:45 02:15)

    Returns
    -------
    ndarray
        Spatiotemporally interpolated low resolution output
    """
    assert len(low.shape) == 3, 'Input to st_interp must be 3D array'
    msg = 'Input to st_interp cannot include axes with length 1'
    assert not any(s <= 1 for s in low.shape), msg

    lr_y, lr_x, lr_t = low.shape
    hr_y, hr_x, hr_t = lr_y * s_enhance, lr_x * s_enhance, lr_t * t_enhance

    # assume outer bounds of mesh (0, 10) w/ points on inside of that range
    y = np.arange(0, 10, 10 / lr_y) + 5 / lr_y
    x = np.arange(0, 10, 10 / lr_x) + 5 / lr_x

    # remesh (0, 10) with high res spacing
    new_y = np.arange(0, 10, 10 / hr_y) + 5 / hr_y
    new_x = np.arange(0, 10, 10 / hr_x) + 5 / hr_x

    t = np.arange(0, 10, 10 / lr_t)
    new_t = np.arange(0, 10, 10 / hr_t)
    if t_centered:
        t += 5 / lr_t
        new_t += 5 / hr_t

    # set RegularGridInterpolator to do extrapolation
    interp = RegularGridInterpolator((y, x, t), low, bounds_error=False,
                                     fill_value=None)

    # perform interp
    X, Y, T = np.meshgrid(new_x, new_y, new_t)
    out = interp((Y, X, T))

    return out


def vorticity_calc(u, v, scale=1):
    """Returns the vorticity field.

    Parameters
    ----------
    u: ndarray
        Longitudinal velocity component
        (lat, lon, temporal)
    v : ndarray
        Latitudinal velocity component
        (lat, lon, temporal)
    scale : float
        Value to scale vorticity by. Typically the spatial resolution, so that
        spatial derivatives can be compared across different resolutions

    Returns
    -------
    ndarray
        vorticity values
        (lat, lon, temporal)
    """
    dudy = np.diff(u, axis=0, append=np.mean(u))
    dvdx = np.diff(v, axis=1, append=np.mean(v))
    diffs = dudy - dvdx
    diffs /= scale
    return diffs<|MERGE_RESOLUTION|>--- conflicted
+++ resolved
@@ -9,14 +9,9 @@
 import glob
 from scipy import ndimage as nd
 from scipy.interpolate import RegularGridInterpolator
-<<<<<<< HEAD
 from scipy.interpolate import interp1d
 from scipy.ndimage import zoom
 from scipy.ndimage.filters import gaussian_filter
-=======
-from scipy.ndimage.filters import gaussian_filter
-from scipy.ndimage import interpolation
->>>>>>> 7236cef7
 from fnmatch import fnmatch
 import os
 import re
