--- conflicted
+++ resolved
@@ -57,11 +57,7 @@
             'import Collector;\n'
             'from rex import init_logger;\n'
             'import time;\n'
-<<<<<<< HEAD
             'from gaps import Status;\n'
-=======
-            'from sup3r.pipeline import Status;\n'
->>>>>>> fb000fa0
         )
 
         dc_fun_str = get_fun_call_str(cls.collect, config)
