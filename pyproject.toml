--- conflicted
+++ resolved
@@ -32,12 +32,8 @@
   "NREL-farms>=1.0.4",
   "dask>=2022.0",
   "google-auth-oauthlib==0.5.3",
-<<<<<<< HEAD
-  "h5netcdf",
-=======
   "h5netcdf>=1.1.0",
   "cftime>=1.6.2",
->>>>>>> f430ff8e
   "matplotlib>=3.1",
   "numpy>=1.7.0",
   "pandas>=2.0",
